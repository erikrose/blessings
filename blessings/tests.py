# -*- coding: utf-8 -*-
"""Automated tests (as opposed to human-verified test patterns)

It was tempting to mock out curses to get predictable output from ``tigetstr``,
but there are concrete integration-testing benefits in not doing so. For
instance, ``tigetstr`` changed its return type in Python 3.2.3. So instead, we
simply create all our test ``Terminal`` instances with a known terminal type.
All we require from the host machine is that a standard terminfo definition of
xterm-256color exists.

"""
from __future__ import with_statement  # Make 2.5-compatible
from curses import tigetstr, tparm
from functools import partial
from StringIO import StringIO
<<<<<<< HEAD
import sys, os, pty, traceback
=======
import sys, os, pty, traceback, struct, termios
from fcntl import ioctl
>>>>>>> 7134b339

from nose import SkipTest
from nose.tools import eq_

# This tests that __all__ is correct, since we use below everything that should
# be imported:
from blessings import *


TestTerminal = partial(Terminal, kind='xterm-256color')

class as_subprocess:
    """ This helper executes test cases in a child process,
        avoiding a Terminal illness: cannot call setupterm()
        more than once per process (issue #33).
    """
    def __init__(self, func):
        self.func = func

    def __call__(self):
        pid, master_fd = pty.fork()
        if pid == 0:
            # child process executes function, raises exception
            # if failed, causing a non-zero exit code, using the
            # protected _exit() function of ``os``; to prevent the
            # 'SystemExit' exception from being thrown.
            try:
                self.func()
            except Exception, err:
                e_type, e_value, e_tb = sys.exc_info()
                o_tb = traceback.format_tb(e_tb)
                o_exc = traceback.format_exception_only(e_type, e_value)
                os.write(sys.__stdout__.fileno(), '\n'.join(o_tb).rstrip())
                # -=: throwback for Legend of Red Dragon ...
                os.write(sys.__stdout__.fileno(), '\n%s\n' % ('-='*20,))
                os.write(sys.__stdout__.fileno(), '\n'.join(o_exc).rstrip())
                os._exit(1)
            else:
                os._exit(0)
        else:
            exc_output = ''
            while True:
                _exc = os.read(master_fd, 65534)
                if not _exc:
                    break
                exc_output += _exc

            # parent process asserts exit code is 0, causing test
            # to fail if child process raised an exception/assertion
            pid, status = os.waitpid(pid, 0)

            # Display any output written by child process (esp. those
            # AssertionError exceptions written to stderr).
            exc_output_msg = 'Output in child process:\n%s\n%s\n%s' % (
                    '='*40, exc_output, '='*40,)
            eq_('', exc_output, exc_output_msg)

            # Also test exit status is non-zero
            eq_(os.WEXITSTATUS(status), 0)



def unicode_cap(cap):
    """Return the result of ``tigetstr`` except as Unicode."""
    return tigetstr(cap).decode('utf-8')


def unicode_parm(cap, *parms):
    """Return the result of ``tparm(tigetstr())`` except as Unicode."""
    return tparm(tigetstr(cap), *parms).decode('utf-8')


def test_capability():
    """Check that a capability lookup works.

    Also test that Terminal grabs a reasonable default stream. This test
    assumes it will be run from a tty.

    """
    @as_subprocess
    def child():
        t = TestTerminal()
        sc = unicode_cap('sc')
        eq_(t.save, sc)
        eq_(t.save, sc)  # Make sure caching doesn't screw it up.
    child()


def test_capability_without_tty():
    """Assert capability templates are '' when stream is not a tty."""
    @as_subprocess
    def child():
        t = TestTerminal(stream=StringIO())
        eq_(t.save, u'')
        eq_(t.red, u'')
    child()

def test_capability_with_forced_tty():
    """If we force styling, capabilities had better not (generally) be
    empty."""
    @as_subprocess
    def child():
        t = TestTerminal(stream=StringIO(), force_styling=True)
        eq_(t.save, unicode_cap('sc'))
    child()

def test_parametrization():
    """Test parametrizing a capability."""
    @as_subprocess
    def child():
        eq_(TestTerminal().cup(3, 4), unicode_parm('cup', 3, 4))
    child()

def test_height_and_width_as_int():
    """Assert that ``height_and_width()`` returns ints."""
    @as_subprocess
    def child():
        t = TestTerminal()  # kind shouldn't matter.
        assert isinstance(t.height, int)
        assert isinstance(t.width, int)
    child()
<<<<<<< HEAD
=======

def test_height_and_width_ioctl():
    """ Create a virtual pty, and set and test a window size of 3, 2. """
    lines, cols = 3, 2
    pid, child_fd = pty.fork()
    if pid == 0:
        # set our window size, see noahspurrier/pexpect about
        # the various platforms that return the wrong value
        # of TIOCSWINSZ, aparently it is large enough to roll
        # over the signed bit on some platforms:
        TIOCSWINSZ = getattr(termios, 'TIOCSWINSZ', -2146929561)
        if TIOCSWINSZ == 2148037735:
            # Same bits, but with sign.
            TIOCSWINSZ = -2146929561

        # set the pty's virtual window size
        val = struct.pack('HHHH', cols, lines, 0, 0)
        ioctl(sys.__stdout__.fileno(), TIOCSWINSZ, val)

        # test virtual size and exit 0
        eq_(Terminal()._height_and_width(), (lines, cols))
        # note: stderr is never buffered, unlike stdout which is line-buffered,
        # one of those nice-to-knows.
        os._exit(0)
    else:
        # parent process asserts exit code is 0, causing test
        # to fail if child process raised an exception/assertion,
        # both by exit status, and, also, by displaying any output
        # it may have written.
        exc_output = ''
        while True:
            _exc = os.read(child_fd, 65534)
            if not _exc:
                break
            exc_output += _exc
        pid, status = os.waitpid(pid, 0)
        # test no output was written
        eq_(exc_output, '')
        # test exit 0
        eq_(os.WEXITSTATUS(status), 0)
>>>>>>> 7134b339

def test_stream_attr():
    """Make sure Terminal exposes a ``stream`` attribute that defaults to
    something sane."""
    @as_subprocess
    def child():
        eq_(Terminal().stream, sys.__stdout__)
    child()

def test_location():
    """Make sure ``location()`` does what it claims."""
    @as_subprocess
    def child():
        t = TestTerminal(stream=StringIO(), force_styling=True)

        with t.location(3, 4):
            t.stream.write(u'hi')

        eq_(t.stream.getvalue(), unicode_cap('sc') +
                                 unicode_parm('cup', 4, 3) +
                                 u'hi' +
                                 unicode_cap('rc'))
    child()

def test_horizontal_location():
    """Make sure we can move the cursor horizontally without changing rows."""
    @as_subprocess
    def child():
        t = TestTerminal(stream=StringIO(), force_styling=True)
        with t.location(x=5):
            pass
        eq_(t.stream.getvalue(), unicode_cap('sc') +
                                 unicode_parm('hpa', 5) +
                                 unicode_cap('rc'))
    child()

def test_null_location():
    """Make sure ``location()`` with no args just does position restoration."""
    @as_subprocess
    def child():
        t = TestTerminal(stream=StringIO(), force_styling=True)
        with t.location():
            pass
        eq_(t.stream.getvalue(), unicode_cap('sc') +
                                 unicode_cap('rc'))
    child()

def test_zero_location():
    """Make sure ``location()`` pays attention to 0-valued args."""
    @as_subprocess
    def child():
        t = TestTerminal(stream=StringIO(), force_styling=True)
        with t.location(0, 0):
            pass
        eq_(t.stream.getvalue(), unicode_cap('sc') +
                                 unicode_parm('cup', 0, 0) +
                                 unicode_cap('rc'))
    child()

def test_null_fileno():
    """Make sure ``Terminal`` works when ``fileno`` is ``None``.
    This simulates piping output to another program.
    """
    @as_subprocess
    def child():
        out = StringIO()
        out.fileno = None
        t = TestTerminal(stream=out)
        eq_(t.save, u'')
    child()

def test_mnemonic_colors():
    """Make sure color shortcuts work."""
    @as_subprocess
    def child():
        def color(num):
            return unicode_parm('setaf', num)

        def on_color(num):
            return unicode_parm('setab', num)

        # Avoid testing red, blue, yellow, and cyan, since they might someday
        # change depending on terminal type.
        t = TestTerminal()
        eq_(t.white, color(7))
        eq_(t.green, color(2))  # Make sure it's different than white.
        eq_(t.on_black, on_color(0))
        eq_(t.on_green, on_color(2))
        eq_(t.bright_black, color(8))
        eq_(t.bright_green, color(10))
        eq_(t.on_bright_black, on_color(8))
        eq_(t.on_bright_green, on_color(10))
    child()

def test_callable_numeric_colors():
    """``color(n)`` should return a formatting wrapper."""
    @as_subprocess
    def child():
        t = TestTerminal()
        eq_(t.color(5)('smoo'), t.magenta + 'smoo' + t.normal)
        eq_(t.color(5)('smoo'), t.color(5) + 'smoo' + t.normal)
        eq_(t.on_color(2)('smoo'), t.on_green + 'smoo' + t.normal)
        eq_(t.on_color(2)('smoo'), t.on_color(2) + 'smoo' + t.normal)
    child()

def test_null_callable_numeric_colors():
    """``color(n)`` should be a no-op on null terminals."""
    @as_subprocess
    def child():
        t = TestTerminal(stream=StringIO(), force_styling=None)
        eq_(t.color(5)('smoo'), 'smoo')
        eq_(t.on_color(6)('smoo'), 'smoo')
    child()

def test_naked_color_cap():
    """``term.color`` should return a stringlike capability."""
    @as_subprocess
    def child():
        t = TestTerminal()
        eq_(t.color + '', t.setaf + '')
    child()

def test_num_colors_no_tty_or_styling():
    """``number_of_colors`` should return 0 when there's no tty."""
    @as_subprocess
    def child():
        t = TestTerminal(stream=StringIO())
        eq_(t.number_of_colors, 0)

def test_num_colors_no_tty_force_styling():
    """``number_of_colors`` may return 256 when force_styling is True."""
    @as_subprocess
    def child():
        t = TestTerminal(stream=StringIO(), force_styling=True)
        eq_(t.number_of_colors, 256)
    child()

def test_number_of_colors_with_tty():
    """``number_of_colors`` should work."""
    @as_subprocess
    def child():
        t = TestTerminal()
        eq_(t.number_of_colors, 256)
    child()

def test_formatting_functions():
    """Test crazy-ass formatting wrappers, both simple and compound."""
    @as_subprocess
    def child():
        t = TestTerminal()
        # By now, it should be safe to use sugared attributes. Other tests test
        # those.
        eq_(t.bold(u'hi'), t.bold + u'hi' + t.normal)
        eq_(t.green('hi'), t.green + u'hi' + t.normal)  # Plain strs for Python 2.x
        # Test some non-ASCII chars, probably not necessary:
        eq_(t.bold_green(u'boö'), t.bold + t.green + u'boö' + t.normal)
        eq_(t.bold_underline_green_on_red('boo'),
            t.bold + t.underline + t.green + t.on_red + u'boo' + t.normal)
        # Don't spell things like this:
        eq_(t.on_bright_red_bold_bright_green_underline('meh'),
            t.on_bright_red + t.bold + t.bright_green + t.underline + u'meh' +
                              t.normal)
    child()

def test_formatting_functions_without_tty():
    """Test crazy-ass formatting wrappers when there's no tty."""
    @as_subprocess
    def child():
        t = TestTerminal(stream=StringIO())
        eq_(t.bold(u'hi'), u'hi')
        eq_(t.green('hi'), u'hi')
        # Test non-ASCII chars, no longer really necessary:
        eq_(t.bold_green(u'boö'), u'boö')
        eq_(t.bold_underline_green_on_red('loo'), u'loo')
        eq_(t.on_bright_red_bold_bright_green_underline('meh'), u'meh')
    child()

def test_nice_formatting_errors():
    """Make sure you get nice hints if you misspell a formatting wrapper."""
    @as_subprocess
    def child():
        t = TestTerminal()
        try:
            t.bold_misspelled('hey')
<<<<<<< HEAD
            assert not t.is_a_tty or False, 'Should have thrown exception'
=======
>>>>>>> 7134b339
        except TypeError, e:
            assert 'probably misspelled' in e.args[0]

        try:
            t.bold_misspelled(u'hey')  # unicode
<<<<<<< HEAD
            assert not t.is_a_tty or False, 'Should have thrown exception'
=======
>>>>>>> 7134b339
        except TypeError, e:
            assert 'probably misspelled' in e.args[0]

        try:
            t.bold_misspelled(None)  # an arbitrary non-string
<<<<<<< HEAD
            assert not t.is_a_tty or False, 'Should have thrown exception'
=======
>>>>>>> 7134b339
        except TypeError, e:
            assert 'probably misspelled' not in e.args[0]

        try:
            t.bold_misspelled('a', 'b')  # >1 string arg
<<<<<<< HEAD
            assert not t.is_a_tty or False, 'Should have thrown exception'
        except TypeError, e:
            assert 'probably misspelled' not in e.args[0]
    child()

def test_nice_formatting_errors_notty():
    """does_styling=False does not recieve hints for formatting misspellings."""
    @as_subprocess
    def child():
        t = TestTerminal(stream=StringIO(), force_styling=None)
        t.bold_misspelled('hey')
        t.bold_misspelled(u'hey')  # unicode
        t.bold_misspelled(None)  # an arbitrary non-string
        t.bold_misspelled('a', 'b')  # >1 string arg
    child()

=======
        except TypeError, e:
            assert 'probably misspelled' not in e.args[0]
    child()
>>>>>>> 7134b339

def test_init_descriptor_always_initted():
    """We should be able to get a height and width even on no-tty Terminals."""
    @as_subprocess
    def child():
        t = Terminal(stream=StringIO())
        eq_(type(t.height), int)
    child()

def test_force_styling_none():
    """If ``force_styling=None`` is passed to the constructor, don't ever do
    styling."""
    @as_subprocess
    def child():
        t = TestTerminal(force_styling=None)
        eq_(t.save, '')
    child()

def test_null_callable_string():
    """Make sure NullCallableString tolerates all numbers and kinds of args it
    might receive."""
    @as_subprocess
    def child():
        t = TestTerminal(stream=StringIO(), force_styling=None)
        eq_(t.clear, '')
        eq_(t.bold, '')
        eq_(t.bold('', 'x', 'huh?'), '')
        eq_(t.bold('', 9876), '')
        eq_(t.uhh(9876), '')
        eq_(t.clear('x'), 'x')
        eq_(t.move(1, 2), '')
        eq_(t.move(1, 2), '')
        eq_(t.move_x(1), '')
<<<<<<< HEAD
    child()

def test_setupterm_singleton_issue33():
    """A warning is emitted if a new terminal ``kind`` is used per process."""
    def child():
        import warnings
        warnings.filterwarnings("error", category=RuntimeWarning)
        term = TestTerminal(force_styling=True)
        try:
            term = TestTerminal(kind="vt220", force_styling=True)
            assert not term.is_a_tty or False, 'Should have thrown exception'
        except RuntimeWarning, err:
            assert (err.args[0].startswith(
                    'A terminal of kind "vt220" has been requested')), err.args[0]
            assert ('a terminal of kind "xterm-256color" will '
                    'continue to be returned' in err.args[0]), err.args[0]
        finally:
            del warnings
=======
>>>>>>> 7134b339
    child()<|MERGE_RESOLUTION|>--- conflicted
+++ resolved
@@ -13,12 +13,8 @@
 from curses import tigetstr, tparm
 from functools import partial
 from StringIO import StringIO
-<<<<<<< HEAD
-import sys, os, pty, traceback
-=======
 import sys, os, pty, traceback, struct, termios
 from fcntl import ioctl
->>>>>>> 7134b339
 
 from nose import SkipTest
 from nose.tools import eq_
@@ -140,8 +136,6 @@
         assert isinstance(t.height, int)
         assert isinstance(t.width, int)
     child()
-<<<<<<< HEAD
-=======
 
 def test_height_and_width_ioctl():
     """ Create a virtual pty, and set and test a window size of 3, 2. """
@@ -182,7 +176,6 @@
         eq_(exc_output, '')
         # test exit 0
         eq_(os.WEXITSTATUS(status), 0)
->>>>>>> 7134b339
 
 def test_stream_attr():
     """Make sure Terminal exposes a ``stream`` attribute that defaults to
@@ -367,34 +360,24 @@
         t = TestTerminal()
         try:
             t.bold_misspelled('hey')
-<<<<<<< HEAD
             assert not t.is_a_tty or False, 'Should have thrown exception'
-=======
->>>>>>> 7134b339
         except TypeError, e:
             assert 'probably misspelled' in e.args[0]
 
         try:
             t.bold_misspelled(u'hey')  # unicode
-<<<<<<< HEAD
             assert not t.is_a_tty or False, 'Should have thrown exception'
-=======
->>>>>>> 7134b339
         except TypeError, e:
             assert 'probably misspelled' in e.args[0]
 
         try:
             t.bold_misspelled(None)  # an arbitrary non-string
-<<<<<<< HEAD
             assert not t.is_a_tty or False, 'Should have thrown exception'
-=======
->>>>>>> 7134b339
         except TypeError, e:
             assert 'probably misspelled' not in e.args[0]
 
         try:
             t.bold_misspelled('a', 'b')  # >1 string arg
-<<<<<<< HEAD
             assert not t.is_a_tty or False, 'Should have thrown exception'
         except TypeError, e:
             assert 'probably misspelled' not in e.args[0]
@@ -410,12 +393,6 @@
         t.bold_misspelled(None)  # an arbitrary non-string
         t.bold_misspelled('a', 'b')  # >1 string arg
     child()
-
-=======
-        except TypeError, e:
-            assert 'probably misspelled' not in e.args[0]
-    child()
->>>>>>> 7134b339
 
 def test_init_descriptor_always_initted():
     """We should be able to get a height and width even on no-tty Terminals."""
@@ -449,7 +426,6 @@
         eq_(t.move(1, 2), '')
         eq_(t.move(1, 2), '')
         eq_(t.move_x(1), '')
-<<<<<<< HEAD
     child()
 
 def test_setupterm_singleton_issue33():
@@ -468,6 +444,4 @@
                     'continue to be returned' in err.args[0]), err.args[0]
         finally:
             del warnings
-=======
->>>>>>> 7134b339
     child()