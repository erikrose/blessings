--- conflicted
+++ resolved
@@ -55,17 +55,6 @@
                 os._exit(1)
             else:
                 os._exit(0)
-<<<<<<< HEAD
-
-        # parent
-        exc_output = b''
-        while True:
-            _exc = os.read(master_fd, 65534)
-            if not _exc:
-                break
-            exc_output += _exc
-=======
->>>>>>> 4de4550c
 
         # parent process asserts exit code is 0, causing test
         # to fail if child process raised an exception/assertion
