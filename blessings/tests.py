# -*- coding: utf-8 -*-
"""Automated tests (as opposed to human-verified test patterns)

It was tempting to mock out curses to get predictable output from ``tigetstr``,
but there are concrete integration-testing benefits in not doing so. For
instance, ``tigetstr`` changed its return type in Python 3.2.3. So instead, we
simply create all our test ``Terminal`` instances with a known terminal type.
All we require from the host machine is that a standard terminfo definition of
xterm-256color, ansi, and vt220 exists.

"""
from __future__ import with_statement  # Make 2.5-compatible
from curses import tigetstr, tparm
from functools import partial
from StringIO import StringIO
import sys, os, pty, traceback, struct, termios
from fcntl import ioctl

from nose import SkipTest
from nose.tools import eq_, raises

# This tests that __all__ is correct, since we use below everything that should
# be imported:
from blessings import *


TestTerminal = partial(Terminal, kind='xterm-256color')

class as_subprocess:
    """ This helper executes test cases in a child process,
        avoiding a Terminal illness: cannot call setupterm()
        more than once per process (issue #33).
    """
    def __init__(self, func):
        self.func = func

    def __call__(self):
        pid, master_fd = pty.fork()
        if pid == 0:
            # child process executes function, raises exception
            # if failed, causing a non-zero exit code, using the
            # protected _exit() function of ``os``; to prevent the
            # 'SystemExit' exception from being thrown.
            try:
                self.func()
            except Exception:
                e_type, e_value, e_tb = sys.exc_info()
                o_err = list()
                for line in traceback.format_tb(e_tb):
                    o_err.append (line.rstrip().encode('utf-8'))
                o_err.append (('-=' * 20).encode('ascii'))
                o_err.extend ([_exc.rstrip().encode('utf-8')
                    for _exc in traceback.format_exception_only(e_type, e_value)])
                os.write(sys.__stdout__.fileno(), '\n'.join(o_err))
                os._exit(1)
            else:
                os._exit(0)

        exc_output = ''
        while True:
            try:
                _exc = os.read(master_fd, 65534)
            except OSError:
                # linux EOF
                break
            if _exc == '':
                # bsd EOF
                break
            exc_output += _exc

        # parent process asserts exit code is 0, causing test
        # to fail if child process raised an exception/assertion
        pid, status = os.waitpid(pid, 0)


        # Display any output written by child process (esp. those
        # AssertionError exceptions written to stderr).
        exc_output_msg = 'Output in child process:\n%s\n%s\n%s' % (
                u'=' * 40, exc_output.decode('utf-8'), u'=' * 40,)
        eq_('', exc_output, exc_output_msg)

        # Also test exit status is non-zero
        eq_(os.WEXITSTATUS(status), 0)



def unicode_cap(cap):
    """Return the result of ``tigetstr`` except as Unicode."""
    return tigetstr(cap).decode('utf-8')


def unicode_parm(cap, *parms):
    """Return the result of ``tparm(tigetstr())`` except as Unicode."""
    return tparm(tigetstr(cap), *parms).decode('utf-8')


def test_capability():
    """Check that a capability lookup works.

    Also test that Terminal grabs a reasonable default stream. This test
    assumes it will be run from a tty.

    """
    @as_subprocess
    def child():
        t = TestTerminal()
        sc = unicode_cap('sc')
        eq_(t.save, sc)
        eq_(t.save, sc)  # Make sure caching doesn't screw it up.
    child()


def test_capability_without_tty():
    """Assert capability templates are '' when stream is not a tty."""
    @as_subprocess
    def child():
        t = TestTerminal(stream=StringIO(), force_styling=None)
        eq_(t.save, u'')
        eq_(t.red, u'')
        eq_(t.stream.getvalue(), '')
    child()

def test_capability_with_forced_tty():
    """If we force styling, capabilities had better not (generally) be
    empty."""
    @as_subprocess
    def child():
        t = TestTerminal(stream=StringIO(), force_styling=True)
        eq_(t.save, unicode_cap('sc'))
        eq_(t.stream.getvalue(), '')
    child()

def test_parametrization():
    """Test parametrizing a capability."""
    @as_subprocess
    def child():
        eq_(TestTerminal().cup(3, 4), unicode_parm('cup', 3, 4))
    child()

def test_height_and_width_as_int():
    """Assert that ``height_and_width()`` returns ints."""
    @as_subprocess
    def child():
        t = TestTerminal()  # kind shouldn't matter.
        assert isinstance(t.height, int)
        assert isinstance(t.width, int)
    child()

def test_height_and_width_ioctl():
    """ Create a virtual pty, and set and test a window size of 3, 2. """
    @as_subprocess
    def child():
        lines, cols = 3, 2
        # set our window size, see noahspurrier/pexpect about
        # the various platforms that return the wrong value
        # of TIOCSWINSZ, aparently it is large enough to roll
        # over the signed bit on some platforms:
        TIOCSWINSZ = getattr(termios, 'TIOCSWINSZ', -2146929561)
        if TIOCSWINSZ == 2148037735:
            # Same bits, but with sign.
            TIOCSWINSZ = -2146929561

        # set the pty's virtual window size
        val = struct.pack('HHHH', cols, lines, 0, 0)
        ioctl(sys.__stdout__.fileno(), TIOCSWINSZ, val)

        # test virtual size and exit 0
        eq_(Terminal()._height_and_width(), (lines, cols))
        # note: stderr is never buffered, unlike stdout which is line-buffered,
        # one of those nice-to-knows.
    child()

def test_stream_attr():
    """Make sure Terminal exposes a ``stream`` attribute that defaults to
    something sane."""
    @as_subprocess
    def child():
        eq_(Terminal().stream, sys.__stdout__)
    child()

def test_location():
    """Make sure ``location()`` does what it claims."""
    @as_subprocess
    def child_with_styling():
        """Check side effect of location as a context manager with styling."""
        t = TestTerminal(stream=StringIO(), force_styling=True)

        with t.location(3, 4):
            t.stream.write(u'hi')

        eq_(t.stream.getvalue(), unicode_cap('sc') +
                                 unicode_parm('cup', 4, 3) +
                                 u'hi' +
                                 unicode_cap('rc'))
    def child_without_styling():
        """No side effect for location as a context manager without styling."""
        t = TestTerminal(stream=StringIO(), force_styling=None)

        with t.location(3, 4):
            t.stream.write(u'hi')

        eq_(t.stream.getvalue(), u'hi')

    child_with_styling()
    child_without_styling()

def test_horizontal_location():
    """Make sure we can move the cursor horizontally without changing rows."""
    @as_subprocess
    def child():
        t = TestTerminal(stream=StringIO(), force_styling=True)
        with t.location(x=5):
            pass
        eq_(t.stream.getvalue(), unicode_cap('sc') +
                                 unicode_parm('hpa', 5) +
                                 unicode_cap('rc'))
    child()

def test_null_location():
    """Make sure ``location()`` with no args just does position restoration."""
    @as_subprocess
    def child_with_styling():
        t = TestTerminal(stream=StringIO(), force_styling=True)
        with t.location():
            pass
        eq_(t.stream.getvalue(), unicode_cap('sc') +
                                 unicode_cap('rc'))
    def child_without_styling():
        t = TestTerminal(stream=StringIO(), force_styling=None)
        with t.location():
            pass
        eq_(t.stream.getvalue(), u'')

    child_with_styling()
    child_without_styling()

def test_zero_location():
    """Make sure ``location()`` pays attention to 0-valued args."""
    @as_subprocess
    def child():
        t = TestTerminal(stream=StringIO(), force_styling=True)
        with t.location(0, 0):
            pass
        eq_(t.stream.getvalue(), unicode_cap('sc') +
                                 unicode_parm('cup', 0, 0) +
                                 unicode_cap('rc'))
    child()

def test_null_fileno():
    """Make sure ``Terminal`` works when ``fileno`` is ``None``.
    """
    # This simulates piping output to a programs such as tee(1) or less(1)
    @as_subprocess
    def child():
        out = StringIO()
        out.fileno = None
        t = TestTerminal(stream=out)
        eq_(t.save, u'')
    child()

def test_mnemonic_colors():
    """Make sure color shortcuts work."""
    @as_subprocess
    def child():
        def color(num):
            return unicode_parm('setaf', num)

        def on_color(num):
            return unicode_parm('setab', num)

        # Avoid testing red, blue, yellow, and cyan, since they might someday
        # change depending on terminal type.
        t = TestTerminal()
        eq_(t.white, color(7))
        eq_(t.green, color(2))  # Make sure it's different than white.
        eq_(t.on_black, on_color(0))
        eq_(t.on_green, on_color(2))
        eq_(t.bright_black, color(8))
        eq_(t.bright_green, color(10))
        eq_(t.on_bright_black, on_color(8))
        eq_(t.on_bright_green, on_color(10))
    child()

def test_callable_numeric_colors():
    """``color(n)`` should return a formatting wrapper."""
    @as_subprocess
    def child():
        t = TestTerminal()
        eq_(t.color(5)('smoo'), t.magenta + 'smoo' + t.normal)
        eq_(t.color(5)('smoo'), t.color(5) + 'smoo' + t.normal)
        eq_(t.on_color(2)('smoo'), t.on_green + 'smoo' + t.normal)
        eq_(t.on_color(2)('smoo'), t.on_color(2) + 'smoo' + t.normal)
    child()

def test_null_callable_numeric_colors():
    """``color(n)`` should be a no-op on null terminals."""
    @as_subprocess
    def child():
        t = TestTerminal(stream=StringIO(), force_styling=None)
        eq_(t.color(5)('smoo'), 'smoo')
        eq_(t.on_color(6)('smoo'), 'smoo')
        eq_(t.stream.getvalue(), '')
    child()


def test_callable_mixed_typeError():
    """ strings are illegal as formatting parameters """
    @as_subprocess
    @raises(TypeError)  # 'an integer is required'
    def child_move_mixed():
        t = TestTerminal()
        t.move(1, '1')

    @as_subprocess
    @raises(TypeError)  # 'an integer is required'
    def child_move_2strs():
        t = TestTerminal()
        t.move('1', '1')

    @as_subprocess
    @raises(TypeError)  # 'an integer is required'
    def child_color_2strs():
        t = TestTerminal()
        t.color('1', '1')

    @as_subprocess
    @raises(DeprecationWarning, TypeError)
    def child_move_float():
        import warnings
        warnings.filterwarnings("error", category=DeprecationWarning)
        term = TestTerminal(force_styling=True)
        term.move(1.0, 1.0)

    child_move_mixed()
    child_move_2strs()
    child_color_2strs()
    child_move_float()

def test_naked_color_cap():
    """``term.color`` should return a stringlike capability."""
    @as_subprocess
    def child():
        t = TestTerminal()
        eq_(t.color + '', t.setaf + '')
    child()

def test_num_colors_no_tty_or_styling():
    """``number_of_colors`` should return 0 when there's no tty."""
    @as_subprocess
    def child_256():
        t = TestTerminal(stream=StringIO())
        eq_(t.number_of_colors, 0)
    @as_subprocess
    def child_8():
        t = TestTerminal(kind='ansi', stream=StringIO())
        eq_(t.number_of_colors, 0)
    @as_subprocess
    def child_0():
        t = TestTerminal(kind='vt220', stream=StringIO())
        eq_(t.number_of_colors, 0)
    child_256()
    child_8()
    child_0()

def test_num_colors_no_tty_force_styling():
    """``number_of_colors`` may return 256 when force_styling is True."""
    @as_subprocess
    def child_256():
        t = TestTerminal(stream=StringIO(), force_styling=True)
        eq_(t.number_of_colors, 256)
    @as_subprocess
    def child_8():
        t = TestTerminal(kind='ansi', stream=StringIO(), force_styling=True)
        eq_(t.number_of_colors, 8)
    @as_subprocess
    def child_0():
        t = TestTerminal(kind='vt220', stream=StringIO(), force_styling=True)
        eq_(t.number_of_colors, 0) # actually, 1 color: amber or green :-)
    child_256()
    child_8()
    child_0()

def test_number_of_colors_with_tty():
    """``number_of_colors`` should work."""
    @as_subprocess
    def child_256():
        t = TestTerminal()
        eq_(t.number_of_colors, 256)
    @as_subprocess
    def child_8():
        t = TestTerminal(kind='ansi')
        eq_(t.number_of_colors, 8)
    @as_subprocess
    def child_0():
        t = TestTerminal(kind='vt220')
        eq_(t.number_of_colors, 0)
    child_256()
    child_8()
    child_0()

def test_formatting_functions():
    """Test crazy-ass formatting wrappers, both simple and compound."""
    @as_subprocess
    def child():
        t = TestTerminal()
        # By now, it should be safe to use sugared attributes. Other tests test
        # those.
        eq_(t.bold(u'hi'), t.bold + u'hi' + t.normal)
        eq_(t.green('hi'), t.green + u'hi' + t.normal)  # Plain strs for Python 2.x
        # Test some non-ASCII chars, probably not necessary:
        eq_(t.bold_green(u'boö'), t.bold + t.green + u'boö' + t.normal)
        eq_(t.bold_underline_green_on_red('boo'),
            t.bold + t.underline + t.green + t.on_red + u'boo' + t.normal)
        # Don't spell things like this:
        eq_(t.on_bright_red_bold_bright_green_underline('meh'),
            t.on_bright_red + t.bold + t.bright_green + t.underline + u'meh' +
                              t.normal)
    child()

def test_formatting_functions_without_tty():
    """Test crazy-ass formatting wrappers when there's no tty."""
    @as_subprocess
    def child():
        t = TestTerminal(stream=StringIO())
        eq_(t.bold(u'hi'), u'hi')
        eq_(t.green('hi'), u'hi')
        # Test non-ASCII chars, no longer really necessary:
        eq_(t.bold_green(u'boö'), u'boö')
        eq_(t.bold_underline_green_on_red('loo'), u'loo')
        eq_(t.on_bright_red_bold_bright_green_underline('meh'), u'meh')
        eq_(t.stream.getvalue(), '')
    child()

def test_nice_formatting_errors():
    """Make sure you get nice hints if you misspell a formatting wrapper."""
    @as_subprocess
    def child():
        t = TestTerminal()
        try:
            t.bold_misspelled('hey')
            assert not t.is_a_tty or False, 'Should have thrown exception'
            # (unless the test was run without a tty, in which, not throwing
            # an exception is acceptable (see next test case.)
        except TypeError, e:
            assert 'probably misspelled' in e.args[0]

        try:
            t.bold_misspelled(u'hey')  # unicode
            assert not t.is_a_tty or False, 'Should have thrown exception'
        except TypeError, e:
            assert 'probably misspelled' in e.args[0]

        try:
            t.bold_misspelled(None)  # an arbitrary non-string
            assert not t.is_a_tty or False, 'Should have thrown exception'
        except TypeError, e:
            assert 'probably misspelled' not in e.args[0]

        try:
            t.bold_misspelled('a', 'b')  # >1 string arg
            assert not t.is_a_tty or False, 'Should have thrown exception'
        except TypeError, e:
            assert 'probably misspelled' not in e.args[0]
    child()

def test_nice_formatting_errors_notty():
    """does_styling=False does not recieve hints for formatting misspellings."""
    @as_subprocess
    def child():
        t = TestTerminal(stream=StringIO(), force_styling=None)
        t.bold_misspelled('hey')
        t.bold_misspelled(u'hey')  # unicode
        t.bold_misspelled(None)  # an arbitrary non-string
        t.bold_misspelled('a', 'b')  # >1 string arg
        eq_(t.stream.getvalue(), '')
    child()

def test_init_descriptor_always_initted():
    """We should be able to get a height and width even on no-tty Terminals."""
    @as_subprocess
    def child():
        t = Terminal(stream=StringIO())
        eq_(type(t.height), int)
        eq_(t.stream.getvalue(), '')
    child()

def test_force_styling_none():
    """If ``force_styling=None`` is used, don't perform capabilities."""
    @as_subprocess
    def child():
        t = TestTerminal(force_styling=None)
        eq_(t.save, '')
        eq_(t.color(9), '')
        eq_(t.bold('oi'), 'oi')
    child()

def test_null_callable_string():
    """Make sure NullCallableString tolerates all numbers and kinds of args it
    might receive."""
<<<<<<< HEAD
    t = TestTerminal(stream=StringIO())
    eq_(t.clear, '')
    eq_(t.move(1, 2), '')
    eq_(t.move_x(1), '')

def testsequence_is_movement_true():
    """ Test parsers for correctness about sequences that result in cursor movement. """
    t = TestTerminal()
    from blessings import sequence_length, sequence_is_movement
    # reset terminal causes term.clear to happen
    eq_(sequence_is_movement(u'\x1bc'), True)
    eq_(len(u'\x1bc'), sequence_length(u'\x1bc'))
    # dec alignment tube test, could go either way
    eq_(sequence_is_movement(u'\x1b#8'), True)
    eq_(len(u'\x1b#8'), sequence_length(u'\x1b#8'))
    # various movements
    eq_(sequence_is_movement(t.move(98, 76)), True)
    eq_(len(t.move(98, 76)), sequence_length(t.move(98, 76)))
    eq_(sequence_is_movement(t.move(54)), True)
    eq_(len(t.move(54)), sequence_length(t.move(54)))
    eq_(sequence_is_movement(t.cud1), True)
    # cud1 is actually '\n'; although movement,
    # is not a valid 'escape sequence'.
    eq_(0, sequence_length(t.cud1))
    eq_(sequence_is_movement(t.cub1), True)
    # cub1 is actually '\b'; although movement,
    # is not a valid 'escape sequence'.
    eq_(0, sequence_length(t.cub1))
    eq_(sequence_is_movement(t.cuf1), True)
    eq_(len(t.cuf1), sequence_length(t.cuf1))
    eq_(sequence_is_movement(t.cuu1), True)
    eq_(len(t.cuu1), sequence_length(t.cuu1))
    eq_(sequence_is_movement(t.cub(333)), True)
    eq_(len(t.cub(333)), sequence_length(t.cub(333)))
    eq_(sequence_is_movement(t.home), True)
    eq_(len(t.home), sequence_length(t.home))
    # t.clear returns t.home + t.clear_eos
    eq_(sequence_is_movement(t.clear), True)
    for subseq in t.clear.split('\x1b')[1:]:
        eq_(len('\x1b' + subseq), sequence_length('\x1b' + subseq))


def testsequence_is_movement_false():
    """ Test parsers for correctness about sequences that do not move the cursor. """
    from blessings import sequence_length, sequence_is_movement
    t = TestTerminal()
    eq_(sequence_is_movement(u''), False)
    eq_(0, sequence_length(u''))
    # not even a mbs
    eq_(sequence_is_movement(u'xyzzy'), False)
    eq_(0, sequence_length(u'xyzzy'))
    # a single escape is not movement
    eq_(sequence_is_movement(u'\x1b'), False)
    eq_(0, sequence_length(u'\x1b'))
    # negative numbers, though printable as %d, do not result
    # in movement; just garbage. Also not a valid sequence.
    eq_(sequence_is_movement(t.cuf(-333)), False)
    eq_(0, sequence_length(t.cuf(-333)))
    # sgr reset
    eq_(sequence_is_movement(u'\x1b[m'), False)
    eq_(len(u'\x1b[m'), sequence_length(u'\x1b[m'))
    # save cursor (sc)
    eq_(sequence_is_movement(u'\x1b[s'), False)
    eq_(len(u'\x1b[s'), sequence_length(u'\x1b[s'))
    # restore cursor (rc)
    eq_(sequence_is_movement(u'\x1b[s'), False)
    eq_(len(u'\x1b[s'), sequence_length(u'\x1b[s'))
    # fake sgr
    eq_(sequence_is_movement(u'\x1b[01;02m'), False)
    eq_(len(u'\x1b[01;02m'), sequence_length(u'\x1b[01;02m'))
    # shift code page
    eq_(sequence_is_movement(u'\x1b(0'), False)
    eq_(len(u'\x1b(0'), sequence_length(u'\x1b(0'))
    eq_(sequence_is_movement(t.clear_eol), False)
    eq_(len(t.clear_eol), sequence_length(t.clear_eol))
    # various erases don't *move*
    eq_(sequence_is_movement(t.clear_bol), False)
    eq_(len(t.clear_bol), sequence_length(t.clear_bol))
    eq_(sequence_is_movement(t.clear_eos), False)
    eq_(len(t.clear_eos), sequence_length(t.clear_eos))
    eq_(sequence_is_movement(t.bold), False)
    eq_(len(t.bold), sequence_length(t.bold))
    # various paints don't move
    eq_(sequence_is_movement(t.red), False)
    eq_(len(t.red), sequence_length(t.red))
    eq_(sequence_is_movement(t.civis), False)
    eq_(len(t.civis), sequence_length(t.civis))
    eq_(sequence_is_movement(t.cnorm), False)
    # t.cnorm actually returns two sequences on xterm-256color
    for subseq in t.cnorm.split('\x1b')[1:]:
        eq_(len('\x1b' + subseq), sequence_length('\x1b' + subseq))
    eq_(sequence_is_movement(t.cvvis), False)
    eq_(len(t.cvvis), sequence_length(t.cvvis))
    eq_(sequence_is_movement(t.underline), False)
    eq_(len(t.underline), sequence_length(t.underline))
    eq_(sequence_is_movement(t.reverse), False)
    eq_(len(t.reverse), sequence_length(t.reverse))
    for _num in range(256):
        eq_(sequence_is_movement(t.color(_num)), False)
        eq_(len(t.color(_num)), sequence_length(t.color(_num)))

    # some raw code variations of multi-valued sequences
    # vanilla
    eq_(len(u'\x1b[0m'), sequence_length(u'\x1b[0m'))
    eq_(sequence_is_movement(u'\x1b[0m'), False)
    # bold
    eq_(len(u'\x1b[0;1m'), sequence_length(u'\x1b[0;1m'))
    eq_(sequence_is_movement(u'\x1b[0;1m'), False)
    # bold
    eq_(len(u'\x1b[;1m'), sequence_length(u'\x1b[;1m'))
    eq_(sequence_is_movement(u'\x1b[;1m'), False)
    # underline
    eq_(len(u'\x1b[;4m'), sequence_length(u'\x1b[;4m'))
    eq_(sequence_is_movement(u'\x1b[;4m'), False)
    # blink
    eq_(len(u'\x1b[0;5m'), sequence_length(u'\x1b[0;5m'))
    eq_(sequence_is_movement(u'\x1b[0;5m'), False)
    # bold blink
    eq_(len(u'\x1b[0;5;1m'), sequence_length(u'\x1b[0;5;1m'))
    eq_(sequence_is_movement(u'\x1b[0;5;1m'), False)
    # underline blink
    eq_(len(u'\x1b[0;4;5m'), sequence_length(u'\x1b[0;4;5m'))
    eq_(sequence_is_movement(u'\x1b[0;4;5m'), False)
    # bold underline blink
    eq_(len(u'\x1b[0;1;4;5m'), sequence_length(u'\x1b[0;1;4;5m'))
    eq_(sequence_is_movement(u'\x1b[0;1;4;5m'), False)
    # negative
    eq_(len(u'\x1b[1;4;5;0;7m'), sequence_length(u'\x1b[1;4;5;0;7m'))
    eq_(sequence_is_movement(u'\x1b[1;4;5;0;7m'), False)
    # bold negative
    eq_(len(u'\x1b[0;1;7m'), sequence_length(u'\x1b[0;1;7m'))
    eq_(sequence_is_movement(u'\x1b[0;1;7m'), False)
    # underline negative
    eq_(len(u'\x1b[0;4;7m'), sequence_length(u'\x1b[0;4;7m'))
    eq_(sequence_is_movement(u'\x1b[0;4;7m'), False)
    # bold underline negative
    eq_(len(u'\x1b[0;1;4;7m'), sequence_length(u'\x1b[0;1;4;7m'))
    eq_(sequence_is_movement(u'\x1b[0;1;4;7m'), False)
    # blink negative
    eq_(len(u'\x1b[1;4;;5;7m'), sequence_length(u'\x1b[1;4;;5;7m'))
    eq_(sequence_is_movement(u'\x1b[1;4;;5;7m'), False)
    # bold blink negative
    eq_(len(u'\x1b[0;1;5;7m'), sequence_length(u'\x1b[0;1;5;7m'))
    eq_(sequence_is_movement(u'\x1b[0;1;5;7m'), False)
    # underline blink negative
    eq_(len(u'\x1b[0;4;5;7m'), sequence_length(u'\x1b[0;4;5;7m'))
    eq_(sequence_is_movement(u'\x1b[0;4;5;7m'), False)
    # bold underline blink negative
    eq_(len(u'\x1b[0;1;4;5;7m'), sequence_length(u'\x1b[0;1;4;5;7m'))
    eq_(sequence_is_movement(u'\x1b[0;1;4;5;7m'), False)

def test_SequenceWrapper():
    """ Test that text wrapping accounts for sequences correctly. """
    t = TestTerminal()
    pgraph = 'pony express, all aboard, choo, choo! '  + (
            ('whugga ' * 10) + ('choo, choo! ')) * 30
    pgraph_colored = u''.join([t.color(n % 7) + t.bold + ch
        for n, ch in enumerate(pgraph)])
    import textwrap
    internal_wrapped = textwrap.wrap(pgraph, t.width, break_long_words=False)
    my_wrapped = t.wrap(pgraph)
    my_wrapped_colored = t.wrap(pgraph_colored)
    # ensure we textwrap ascii the same as python
    eq_(internal_wrapped, my_wrapped)
    # ensure our colored textwrap is the same line length
    eq_(len(internal_wrapped), len(t.wrap(pgraph_colored)))
    # ensure our last line ends at the same column
    from blessings import Sequence
    eq_(len(internal_wrapped[-1]), Sequence(my_wrapped_colored[-1]).__len__())

def test_Sequence():
    """Tests functions related to Sequence class, namely ljust, rjus"""
    t = TestTerminal()
    from blessings import Sequence
    pony_msg = 'pony express, all aboard, choo, choo! '
    pony_len = len(pony_msg)
    pony_colored = u''.join(
            [t.color(n % 7) + ch for n, ch in enumerate(pony_msg)]
            + [t.normal])
    ladjusted = Sequence(t.ljust(pony_colored))
    radjusted = Sequence(t.rjust(pony_colored))
    centered = Sequence(t.center(pony_colored))
    eq_(Sequence(pony_colored).__len__(), pony_len)
    eq_(Sequence(centered.strip()).__len__(), pony_len)
    eq_(Sequence(centered).__len__(), len(pony_msg.center(t.width)))
    eq_(Sequence(ladjusted.rstrip()).__len__(), pony_len)
    eq_(Sequence(ladjusted).__len__(), len(pony_msg.ljust(t.width)))
    eq_(Sequence(radjusted.lstrip()).__len__(), pony_len)
    eq_(Sequence(radjusted).__len__(), len(pony_msg.rjust(t.width)))

=======
    @as_subprocess
    def child():
        t = TestTerminal(stream=StringIO(), force_styling=None)
        eq_(t.clear, '')
        eq_(t.bold(), '')
        eq_(t.bold('', 'x', 'huh?'), '')
        eq_(t.bold('', 9876), '')
        eq_(t.uhh(9876), '')
        eq_(t.clear('x'), 'x')
        eq_(t.move(1, 2), '')
        eq_(t.move(1, 2), '')
        eq_(t.move_x(1), '')
        eq_(t.stream.getvalue(), '')
    child()

def test_setupterm_singleton_issue33():
    """A warning is emitted if a new terminal ``kind`` is used per process."""
    def child():
        import warnings
        warnings.filterwarnings("error", category=RuntimeWarning)
        term = TestTerminal(force_styling=True)
        try:
            term = TestTerminal(kind="vt220", force_styling=True)
            assert not term.is_a_tty or False, 'Should have thrown exception'
        except RuntimeWarning, err:
            assert (err.args[0].startswith(
                    'A terminal of kind "vt220" has been requested')), err.args[0]
            assert ('a terminal of kind "xterm-256color" will '
                    'continue to be returned' in err.args[0]), err.args[0]
        finally:
            del warnings
    child()
>>>>>>> b09117eb
<|MERGE_RESOLUTION|>--- conflicted
+++ resolved
@@ -121,8 +121,7 @@
     child()
 
 def test_capability_with_forced_tty():
-    """If we force styling, capabilities had better not (generally) be
-    empty."""
+    """If we force styling, capabilities had better not be empty."""
     @as_subprocess
     def child():
         t = TestTerminal(stream=StringIO(), force_styling=True)
@@ -497,198 +496,6 @@
 def test_null_callable_string():
     """Make sure NullCallableString tolerates all numbers and kinds of args it
     might receive."""
-<<<<<<< HEAD
-    t = TestTerminal(stream=StringIO())
-    eq_(t.clear, '')
-    eq_(t.move(1, 2), '')
-    eq_(t.move_x(1), '')
-
-def testsequence_is_movement_true():
-    """ Test parsers for correctness about sequences that result in cursor movement. """
-    t = TestTerminal()
-    from blessings import sequence_length, sequence_is_movement
-    # reset terminal causes term.clear to happen
-    eq_(sequence_is_movement(u'\x1bc'), True)
-    eq_(len(u'\x1bc'), sequence_length(u'\x1bc'))
-    # dec alignment tube test, could go either way
-    eq_(sequence_is_movement(u'\x1b#8'), True)
-    eq_(len(u'\x1b#8'), sequence_length(u'\x1b#8'))
-    # various movements
-    eq_(sequence_is_movement(t.move(98, 76)), True)
-    eq_(len(t.move(98, 76)), sequence_length(t.move(98, 76)))
-    eq_(sequence_is_movement(t.move(54)), True)
-    eq_(len(t.move(54)), sequence_length(t.move(54)))
-    eq_(sequence_is_movement(t.cud1), True)
-    # cud1 is actually '\n'; although movement,
-    # is not a valid 'escape sequence'.
-    eq_(0, sequence_length(t.cud1))
-    eq_(sequence_is_movement(t.cub1), True)
-    # cub1 is actually '\b'; although movement,
-    # is not a valid 'escape sequence'.
-    eq_(0, sequence_length(t.cub1))
-    eq_(sequence_is_movement(t.cuf1), True)
-    eq_(len(t.cuf1), sequence_length(t.cuf1))
-    eq_(sequence_is_movement(t.cuu1), True)
-    eq_(len(t.cuu1), sequence_length(t.cuu1))
-    eq_(sequence_is_movement(t.cub(333)), True)
-    eq_(len(t.cub(333)), sequence_length(t.cub(333)))
-    eq_(sequence_is_movement(t.home), True)
-    eq_(len(t.home), sequence_length(t.home))
-    # t.clear returns t.home + t.clear_eos
-    eq_(sequence_is_movement(t.clear), True)
-    for subseq in t.clear.split('\x1b')[1:]:
-        eq_(len('\x1b' + subseq), sequence_length('\x1b' + subseq))
-
-
-def testsequence_is_movement_false():
-    """ Test parsers for correctness about sequences that do not move the cursor. """
-    from blessings import sequence_length, sequence_is_movement
-    t = TestTerminal()
-    eq_(sequence_is_movement(u''), False)
-    eq_(0, sequence_length(u''))
-    # not even a mbs
-    eq_(sequence_is_movement(u'xyzzy'), False)
-    eq_(0, sequence_length(u'xyzzy'))
-    # a single escape is not movement
-    eq_(sequence_is_movement(u'\x1b'), False)
-    eq_(0, sequence_length(u'\x1b'))
-    # negative numbers, though printable as %d, do not result
-    # in movement; just garbage. Also not a valid sequence.
-    eq_(sequence_is_movement(t.cuf(-333)), False)
-    eq_(0, sequence_length(t.cuf(-333)))
-    # sgr reset
-    eq_(sequence_is_movement(u'\x1b[m'), False)
-    eq_(len(u'\x1b[m'), sequence_length(u'\x1b[m'))
-    # save cursor (sc)
-    eq_(sequence_is_movement(u'\x1b[s'), False)
-    eq_(len(u'\x1b[s'), sequence_length(u'\x1b[s'))
-    # restore cursor (rc)
-    eq_(sequence_is_movement(u'\x1b[s'), False)
-    eq_(len(u'\x1b[s'), sequence_length(u'\x1b[s'))
-    # fake sgr
-    eq_(sequence_is_movement(u'\x1b[01;02m'), False)
-    eq_(len(u'\x1b[01;02m'), sequence_length(u'\x1b[01;02m'))
-    # shift code page
-    eq_(sequence_is_movement(u'\x1b(0'), False)
-    eq_(len(u'\x1b(0'), sequence_length(u'\x1b(0'))
-    eq_(sequence_is_movement(t.clear_eol), False)
-    eq_(len(t.clear_eol), sequence_length(t.clear_eol))
-    # various erases don't *move*
-    eq_(sequence_is_movement(t.clear_bol), False)
-    eq_(len(t.clear_bol), sequence_length(t.clear_bol))
-    eq_(sequence_is_movement(t.clear_eos), False)
-    eq_(len(t.clear_eos), sequence_length(t.clear_eos))
-    eq_(sequence_is_movement(t.bold), False)
-    eq_(len(t.bold), sequence_length(t.bold))
-    # various paints don't move
-    eq_(sequence_is_movement(t.red), False)
-    eq_(len(t.red), sequence_length(t.red))
-    eq_(sequence_is_movement(t.civis), False)
-    eq_(len(t.civis), sequence_length(t.civis))
-    eq_(sequence_is_movement(t.cnorm), False)
-    # t.cnorm actually returns two sequences on xterm-256color
-    for subseq in t.cnorm.split('\x1b')[1:]:
-        eq_(len('\x1b' + subseq), sequence_length('\x1b' + subseq))
-    eq_(sequence_is_movement(t.cvvis), False)
-    eq_(len(t.cvvis), sequence_length(t.cvvis))
-    eq_(sequence_is_movement(t.underline), False)
-    eq_(len(t.underline), sequence_length(t.underline))
-    eq_(sequence_is_movement(t.reverse), False)
-    eq_(len(t.reverse), sequence_length(t.reverse))
-    for _num in range(256):
-        eq_(sequence_is_movement(t.color(_num)), False)
-        eq_(len(t.color(_num)), sequence_length(t.color(_num)))
-
-    # some raw code variations of multi-valued sequences
-    # vanilla
-    eq_(len(u'\x1b[0m'), sequence_length(u'\x1b[0m'))
-    eq_(sequence_is_movement(u'\x1b[0m'), False)
-    # bold
-    eq_(len(u'\x1b[0;1m'), sequence_length(u'\x1b[0;1m'))
-    eq_(sequence_is_movement(u'\x1b[0;1m'), False)
-    # bold
-    eq_(len(u'\x1b[;1m'), sequence_length(u'\x1b[;1m'))
-    eq_(sequence_is_movement(u'\x1b[;1m'), False)
-    # underline
-    eq_(len(u'\x1b[;4m'), sequence_length(u'\x1b[;4m'))
-    eq_(sequence_is_movement(u'\x1b[;4m'), False)
-    # blink
-    eq_(len(u'\x1b[0;5m'), sequence_length(u'\x1b[0;5m'))
-    eq_(sequence_is_movement(u'\x1b[0;5m'), False)
-    # bold blink
-    eq_(len(u'\x1b[0;5;1m'), sequence_length(u'\x1b[0;5;1m'))
-    eq_(sequence_is_movement(u'\x1b[0;5;1m'), False)
-    # underline blink
-    eq_(len(u'\x1b[0;4;5m'), sequence_length(u'\x1b[0;4;5m'))
-    eq_(sequence_is_movement(u'\x1b[0;4;5m'), False)
-    # bold underline blink
-    eq_(len(u'\x1b[0;1;4;5m'), sequence_length(u'\x1b[0;1;4;5m'))
-    eq_(sequence_is_movement(u'\x1b[0;1;4;5m'), False)
-    # negative
-    eq_(len(u'\x1b[1;4;5;0;7m'), sequence_length(u'\x1b[1;4;5;0;7m'))
-    eq_(sequence_is_movement(u'\x1b[1;4;5;0;7m'), False)
-    # bold negative
-    eq_(len(u'\x1b[0;1;7m'), sequence_length(u'\x1b[0;1;7m'))
-    eq_(sequence_is_movement(u'\x1b[0;1;7m'), False)
-    # underline negative
-    eq_(len(u'\x1b[0;4;7m'), sequence_length(u'\x1b[0;4;7m'))
-    eq_(sequence_is_movement(u'\x1b[0;4;7m'), False)
-    # bold underline negative
-    eq_(len(u'\x1b[0;1;4;7m'), sequence_length(u'\x1b[0;1;4;7m'))
-    eq_(sequence_is_movement(u'\x1b[0;1;4;7m'), False)
-    # blink negative
-    eq_(len(u'\x1b[1;4;;5;7m'), sequence_length(u'\x1b[1;4;;5;7m'))
-    eq_(sequence_is_movement(u'\x1b[1;4;;5;7m'), False)
-    # bold blink negative
-    eq_(len(u'\x1b[0;1;5;7m'), sequence_length(u'\x1b[0;1;5;7m'))
-    eq_(sequence_is_movement(u'\x1b[0;1;5;7m'), False)
-    # underline blink negative
-    eq_(len(u'\x1b[0;4;5;7m'), sequence_length(u'\x1b[0;4;5;7m'))
-    eq_(sequence_is_movement(u'\x1b[0;4;5;7m'), False)
-    # bold underline blink negative
-    eq_(len(u'\x1b[0;1;4;5;7m'), sequence_length(u'\x1b[0;1;4;5;7m'))
-    eq_(sequence_is_movement(u'\x1b[0;1;4;5;7m'), False)
-
-def test_SequenceWrapper():
-    """ Test that text wrapping accounts for sequences correctly. """
-    t = TestTerminal()
-    pgraph = 'pony express, all aboard, choo, choo! '  + (
-            ('whugga ' * 10) + ('choo, choo! ')) * 30
-    pgraph_colored = u''.join([t.color(n % 7) + t.bold + ch
-        for n, ch in enumerate(pgraph)])
-    import textwrap
-    internal_wrapped = textwrap.wrap(pgraph, t.width, break_long_words=False)
-    my_wrapped = t.wrap(pgraph)
-    my_wrapped_colored = t.wrap(pgraph_colored)
-    # ensure we textwrap ascii the same as python
-    eq_(internal_wrapped, my_wrapped)
-    # ensure our colored textwrap is the same line length
-    eq_(len(internal_wrapped), len(t.wrap(pgraph_colored)))
-    # ensure our last line ends at the same column
-    from blessings import Sequence
-    eq_(len(internal_wrapped[-1]), Sequence(my_wrapped_colored[-1]).__len__())
-
-def test_Sequence():
-    """Tests functions related to Sequence class, namely ljust, rjus"""
-    t = TestTerminal()
-    from blessings import Sequence
-    pony_msg = 'pony express, all aboard, choo, choo! '
-    pony_len = len(pony_msg)
-    pony_colored = u''.join(
-            [t.color(n % 7) + ch for n, ch in enumerate(pony_msg)]
-            + [t.normal])
-    ladjusted = Sequence(t.ljust(pony_colored))
-    radjusted = Sequence(t.rjust(pony_colored))
-    centered = Sequence(t.center(pony_colored))
-    eq_(Sequence(pony_colored).__len__(), pony_len)
-    eq_(Sequence(centered.strip()).__len__(), pony_len)
-    eq_(Sequence(centered).__len__(), len(pony_msg.center(t.width)))
-    eq_(Sequence(ladjusted.rstrip()).__len__(), pony_len)
-    eq_(Sequence(ladjusted).__len__(), len(pony_msg.ljust(t.width)))
-    eq_(Sequence(radjusted.lstrip()).__len__(), pony_len)
-    eq_(Sequence(radjusted).__len__(), len(pony_msg.rjust(t.width)))
-
-=======
     @as_subprocess
     def child():
         t = TestTerminal(stream=StringIO(), force_styling=None)
@@ -702,6 +509,221 @@
         eq_(t.move(1, 2), '')
         eq_(t.move_x(1), '')
         eq_(t.stream.getvalue(), '')
+    child()
+
+def testsequence_is_movement_true():
+    """ Test parsers for correctness about sequences that result in cursor movement. """
+    @as_subprocess
+    def child():
+        t = TestTerminal()
+        from blessings import sequence_length, sequence_is_movement
+        # reset terminal causes term.clear to happen
+        eq_(sequence_is_movement(u'\x1bc'), True)
+        eq_(len(u'\x1bc'), sequence_length(u'\x1bc'))
+        # dec alignment tube test, could go either way
+        eq_(sequence_is_movement(u'\x1b#8'), True)
+        eq_(len(u'\x1b#8'), sequence_length(u'\x1b#8'))
+        # various movements
+        eq_(sequence_is_movement(t.move(98, 76)), True)
+        eq_(len(t.move(98, 76)), sequence_length(t.move(98, 76)))
+        eq_(sequence_is_movement(t.move(54)), True)
+        eq_(len(t.move(54)), sequence_length(t.move(54)))
+        eq_(sequence_is_movement(t.cud1), True)
+        # cud1 is actually '\n'; although movement,
+        # is not a valid 'escape sequence'.
+        eq_(0, sequence_length(t.cud1))
+        eq_(sequence_is_movement(t.cub1), True)
+        # cub1 is actually '\b'; although movement,
+        # is not a valid 'escape sequence'.
+        eq_(0, sequence_length(t.cub1))
+        eq_(sequence_is_movement(t.cuf1), True)
+        eq_(len(t.cuf1), sequence_length(t.cuf1))
+        eq_(sequence_is_movement(t.cuu1), True)
+        eq_(len(t.cuu1), sequence_length(t.cuu1))
+        eq_(sequence_is_movement(t.cub(333)), True)
+        eq_(len(t.cub(333)), sequence_length(t.cub(333)))
+        eq_(sequence_is_movement(t.home), True)
+        eq_(len(t.home), sequence_length(t.home))
+        # t.clear returns t.home + t.clear_eos
+        eq_(sequence_is_movement(t.clear), True)
+        for subseq in t.clear.split('\x1b')[1:]:
+            eq_(len('\x1b' + subseq), sequence_length('\x1b' + subseq))
+    child()
+
+
+def testsequence_is_movement_false():
+    """ Test parsers for correctness about sequences that do not move the cursor. """
+    @as_subprocess
+    def child_mnemonics():
+        from blessings import sequence_length, sequence_is_movement
+        t = TestTerminal()
+        eq_(sequence_is_movement(u''), False)
+        eq_(0, sequence_length(u''))
+        # not even a mbs
+        eq_(sequence_is_movement(u'xyzzy'), False)
+        eq_(0, sequence_length(u'xyzzy'))
+        # a single escape is not movement
+        eq_(sequence_is_movement(u'\x1b'), False)
+        eq_(0, sequence_length(u'\x1b'))
+        # negative numbers, though printable as %d, do not result
+        # in movement; just garbage. Also not a valid sequence.
+        eq_(sequence_is_movement(t.cuf(-333)), False)
+        eq_(0, sequence_length(t.cuf(-333)))
+        # sgr reset
+        eq_(sequence_is_movement(u'\x1b[m'), False)
+        eq_(len(u'\x1b[m'), sequence_length(u'\x1b[m'))
+        # save cursor (sc)
+        eq_(sequence_is_movement(u'\x1b[s'), False)
+        eq_(len(u'\x1b[s'), sequence_length(u'\x1b[s'))
+        # restore cursor (rc)
+        eq_(sequence_is_movement(u'\x1b[s'), False)
+        eq_(len(u'\x1b[s'), sequence_length(u'\x1b[s'))
+        # fake sgr
+        eq_(sequence_is_movement(u'\x1b[01;02m'), False)
+        eq_(len(u'\x1b[01;02m'), sequence_length(u'\x1b[01;02m'))
+        # shift code page
+        eq_(sequence_is_movement(u'\x1b(0'), False)
+        eq_(len(u'\x1b(0'), sequence_length(u'\x1b(0'))
+        eq_(sequence_is_movement(t.clear_eol), False)
+        eq_(len(t.clear_eol), sequence_length(t.clear_eol))
+        # various erases don't *move*
+        eq_(sequence_is_movement(t.clear_bol), False)
+        eq_(len(t.clear_bol), sequence_length(t.clear_bol))
+        eq_(sequence_is_movement(t.clear_eos), False)
+        eq_(len(t.clear_eos), sequence_length(t.clear_eos))
+        eq_(sequence_is_movement(t.bold), False)
+        eq_(len(t.bold), sequence_length(t.bold))
+        # various paints don't move
+        eq_(sequence_is_movement(t.red), False)
+        eq_(len(t.red), sequence_length(t.red))
+        eq_(sequence_is_movement(t.civis), False)
+        eq_(len(t.civis), sequence_length(t.civis))
+        eq_(sequence_is_movement(t.cnorm), False)
+        # t.cnorm actually returns two sequences on xterm-256color
+        for subseq in t.cnorm.split('\x1b')[1:]:
+            eq_(len('\x1b' + subseq), sequence_length('\x1b' + subseq))
+        eq_(sequence_is_movement(t.cvvis), False)
+        eq_(len(t.cvvis), sequence_length(t.cvvis))
+        eq_(sequence_is_movement(t.underline), False)
+        eq_(len(t.underline), sequence_length(t.underline))
+        eq_(sequence_is_movement(t.reverse), False)
+        eq_(len(t.reverse), sequence_length(t.reverse))
+        for _num in range(256):
+            eq_(sequence_is_movement(t.color(_num)), False)
+            eq_(len(t.color(_num)), sequence_length(t.color(_num)))
+
+    @as_subprocess
+    def child_raw():
+        from blessings import sequence_length, sequence_is_movement
+        # some raw code variations of multi-valued sequences
+        # vanilla
+        eq_(len(u'\x1b[0m'), sequence_length(u'\x1b[0m'))
+        eq_(sequence_is_movement(u'\x1b[0m'), False)
+        # bold
+        eq_(len(u'\x1b[0;1m'), sequence_length(u'\x1b[0;1m'))
+        eq_(sequence_is_movement(u'\x1b[0;1m'), False)
+        # bold
+        eq_(len(u'\x1b[;1m'), sequence_length(u'\x1b[;1m'))
+        eq_(sequence_is_movement(u'\x1b[;1m'), False)
+        # underline
+        eq_(len(u'\x1b[;4m'), sequence_length(u'\x1b[;4m'))
+        eq_(sequence_is_movement(u'\x1b[;4m'), False)
+        # blink
+        eq_(len(u'\x1b[0;5m'), sequence_length(u'\x1b[0;5m'))
+        eq_(sequence_is_movement(u'\x1b[0;5m'), False)
+        # bold blink
+        eq_(len(u'\x1b[0;5;1m'), sequence_length(u'\x1b[0;5;1m'))
+        eq_(sequence_is_movement(u'\x1b[0;5;1m'), False)
+        # underline blink
+        eq_(len(u'\x1b[0;4;5m'), sequence_length(u'\x1b[0;4;5m'))
+        eq_(sequence_is_movement(u'\x1b[0;4;5m'), False)
+        # bold underline blink
+        eq_(len(u'\x1b[0;1;4;5m'), sequence_length(u'\x1b[0;1;4;5m'))
+        eq_(sequence_is_movement(u'\x1b[0;1;4;5m'), False)
+        # negative
+        eq_(len(u'\x1b[1;4;5;0;7m'), sequence_length(u'\x1b[1;4;5;0;7m'))
+        eq_(sequence_is_movement(u'\x1b[1;4;5;0;7m'), False)
+        # bold negative
+        eq_(len(u'\x1b[0;1;7m'), sequence_length(u'\x1b[0;1;7m'))
+        eq_(sequence_is_movement(u'\x1b[0;1;7m'), False)
+        # underline negative
+        eq_(len(u'\x1b[0;4;7m'), sequence_length(u'\x1b[0;4;7m'))
+        eq_(sequence_is_movement(u'\x1b[0;4;7m'), False)
+        # bold underline negative
+        eq_(len(u'\x1b[0;1;4;7m'), sequence_length(u'\x1b[0;1;4;7m'))
+        eq_(sequence_is_movement(u'\x1b[0;1;4;7m'), False)
+        # blink negative
+        eq_(len(u'\x1b[1;4;;5;7m'), sequence_length(u'\x1b[1;4;;5;7m'))
+        eq_(sequence_is_movement(u'\x1b[1;4;;5;7m'), False)
+        # bold blink negative
+        eq_(len(u'\x1b[0;1;5;7m'), sequence_length(u'\x1b[0;1;5;7m'))
+        eq_(sequence_is_movement(u'\x1b[0;1;5;7m'), False)
+        # underline blink negative
+        eq_(len(u'\x1b[0;4;5;7m'), sequence_length(u'\x1b[0;4;5;7m'))
+        eq_(sequence_is_movement(u'\x1b[0;4;5;7m'), False)
+        # bold underline blink negative
+        eq_(len(u'\x1b[0;1;4;5;7m'), sequence_length(u'\x1b[0;1;4;5;7m'))
+        eq_(sequence_is_movement(u'\x1b[0;1;4;5;7m'), False)
+
+    child_mnemonics()
+    child_raw()
+
+def test_SequenceWrapper():
+    """ Test that text wrapping accounts for sequences correctly. """
+    @as_subprocess
+    def child():
+        # set the pty's virtual window size
+        lines, cols = 5, 15
+        TIOCSWINSZ = getattr(termios, 'TIOCSWINSZ', -2146929561)
+        if TIOCSWINSZ == 2148037735:
+            TIOCSWINSZ = -2146929561
+        val = struct.pack('HHHH', cols, lines, 0, 0)
+        ioctl(sys.__stdout__.fileno(), TIOCSWINSZ, val)
+
+        # build a test paragraph, along with a very colorful version
+        t = TestTerminal()
+        pgraph = 'pony express, all aboard, choo, choo! '  + (
+                ('whugga ' * 10) + ('choo, choo! ')) * 30
+        pgraph_colored = u''.join([t.color(n % 7) + t.bold + ch
+            for n, ch in enumerate(pgraph)])
+
+        import textwrap
+        internal_wrapped = textwrap.wrap(pgraph, t.width, break_long_words=False)
+        my_wrapped = t.wrap(pgraph)
+        my_wrapped_colored = t.wrap(pgraph_colored)
+
+        # ensure we textwrap ascii the same as python
+        eq_(internal_wrapped, my_wrapped)
+
+        # ensure our colored textwrap is the same line length
+        eq_(len(internal_wrapped), len(t.wrap(pgraph_colored)))
+
+        # ensure our last line ends at the same column
+        from blessings import Sequence
+        eq_(len(internal_wrapped[-1]), Sequence(my_wrapped_colored[-1]).__len__())
+    child()
+
+def test_Sequence():
+    """Tests functions related to Sequence class, namely ljust, rjus"""
+    @as_subprocess
+    def child():
+        t = TestTerminal()
+        from blessings import Sequence
+        pony_msg = 'pony express, all aboard, choo, choo! '
+        pony_len = len(pony_msg)
+        pony_colored = u''.join(
+                [t.color(n % 7) + ch for n, ch in enumerate(pony_msg)]
+                + [t.normal])
+        ladjusted = Sequence(t.ljust(pony_colored))
+        radjusted = Sequence(t.rjust(pony_colored))
+        centered = Sequence(t.center(pony_colored))
+        eq_(Sequence(pony_colored).__len__(), pony_len)
+        eq_(Sequence(centered.strip()).__len__(), pony_len)
+        eq_(Sequence(centered).__len__(), len(pony_msg.center(t.width)))
+        eq_(Sequence(ladjusted.rstrip()).__len__(), pony_len)
+        eq_(Sequence(ladjusted).__len__(), len(pony_msg.ljust(t.width)))
+        eq_(Sequence(radjusted.lstrip()).__len__(), pony_len)
+        eq_(Sequence(radjusted).__len__(), len(pony_msg.rjust(t.width)))
     child()
 
 def test_setupterm_singleton_issue33():
@@ -720,5 +742,4 @@
                     'continue to be returned' in err.args[0]), err.args[0]
         finally:
             del warnings
-    child()
->>>>>>> b09117eb
+    child()