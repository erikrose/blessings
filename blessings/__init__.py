--- conflicted
+++ resolved
@@ -18,22 +18,19 @@
 import struct
 import sys
 from termios import TIOCGWINSZ
-<<<<<<< HEAD
+import warnings
 import textwrap
 import math
 import re
-
-__all__ = ['Terminal', 'Sequence']
-=======
-import warnings
 
 # provide TIOCGWINSZ for platforms that are missing it,
 # according to noahspurrier/pexpect, they exist!
 import termios
 TIOCGWINSZ = getattr(termios, 'TIOCGWINSZ', 1074295912)
 
-__all__ = ['Terminal']
->>>>>>> b09117eb
+
+__all__ = ['Terminal', 'Sequence']
+
 
 
 if ('3', '0', '0') <= python_version_tuple() < ('3', '2', '2+'):  # Good till
@@ -42,7 +39,6 @@
     raise ImportError('Blessings needs Python 3.2.3 or greater for Python 3 '
                       'support due to http://bugs.python.org/issue10570.')
 
-<<<<<<< HEAD
 _SEQ_WONTMOVE = re.compile(
         r'\x1b('  # curses.ascii.ESC
         r'([\(\)\*\+\$]'  # Designate G0-G3,Kangi Character Set
@@ -117,9 +113,8 @@
     r')'  # end CSI
 r')')  # end x1b
 
-
 _SEQ_SGR_RIGHT = re.compile(r'\033\[(\d{1,4})C')
-=======
+
 # From libcurses/doc/ncurses-intro.html (ESR, Thomas Dickey, et. al):
 #
 #   "After the call to setupterm(), the global variable cur_term is set to
@@ -139,8 +134,6 @@
 # This global variable reflects that, and a warning is emitted if somebody
 # expects otherwise.
 _CUR_TERM = None
-
->>>>>>> b09117eb
 
 class Terminal(object):
     """An abstraction around terminal capabilities
